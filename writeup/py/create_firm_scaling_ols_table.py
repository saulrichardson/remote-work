#!/usr/bin/env python3
r"""
Build a **two‑panel** LaTeX table of OLS results for the Firm‑Scaling project.

* **Panel A** – Growth only, four FE specifications.
* **Panel B** – Base specification: Growth, Join, Leave (OLS).
* Drop `var4` rows.
* Custom math labels for `var3` and `var5`.
* Use `\makecell{}` (requires the *makecell* package) so each coefficient and
  its standard error render in the **same cell** (no line‑breaking issues).
"""
from pathlib import Path
import pandas as pd
import textwrap         


# -----------------------------------------------------------------------------
# 1) Paths & constants
# -----------------------------------------------------------------------------
HERE = Path(__file__).resolve().parent
PROJECT_ROOT = HERE.parents[1]

SPEC = "firm_scaling"
RAW_DIR = PROJECT_ROOT / "results" / "raw"
INPUT_BASE = RAW_DIR / SPEC / "consolidated_results.csv"
INPUT_ALT = RAW_DIR / f"{SPEC}_alternative_fe" / "consolidated_results.csv"
OUTPUT_TEX = PROJECT_ROOT / "results" / "cleaned" / f"{SPEC}_ols.tex"

PARAM_ORDER = ["var3", "var5"]
PARAM_LABEL = {
    "var3": r"$ \text{Remote} \times \mathds{1}(\text{Post}) $",
    "var5": r"$ \text{Remote} \times \mathds{1}(\text{Post}) \times \text{Startup} $",
}

OUTCOME_LABEL = {
    "growth_rate_we": "Growth",
    "join_rate_we": "Join",
    "leave_rate_we": "Leave",
}

TAG_ORDER = ["none", "firm", "time", "fyh"] 
COL_LABELS = ["(1)", "(2)", "(3)", "(4)"]

FIRM_FE_INCLUDED = {"fyh": True, "time": False, "firm": True, "none": False}
TIME_FE_INCLUDED = {"fyh": True, "time": True, "firm": False, "none": False}

STAR_RULES = [(0.01, "***"), (0.05, "**"), (0.10, "*")]

# -----------------------------------------------------------------------------
# 2) Helper functions
# -----------------------------------------------------------------------------

def stars(p: float) -> str:
    for cut, sym in STAR_RULES:
        if p < cut:
            return sym
    return ""



def cell(coef: float, se: float, p: float) -> str:
    return rf"\makecell[c]{{{coef:.2f}{stars(p)}\\({se:.2f})}}"




def indicator_row(label: str,
                  mapping: dict[str, bool],
                  tag_order: list[str] = TAG_ORDER) -> str:
    """
    Build one LaTeX row that shows ✓ under the columns whose tag
    is True in *mapping*.

    Parameters
    ----------
    label : str
        Left-hand text that describes the row (e.g. "Time FE").
    mapping : dict[str, bool]
        Keys are tag names, values are booleans (True → put a ✓).
    tag_order : list[str], optional
        The column order.  Defaults to the global TAG_ORDER.

    Returns
    -------
    str
        A LaTeX string like
        "Time FE &   & \\checkmark &   & \\checkmark \\\\"
    """
    checks = [r"$\checkmark$" if mapping.get(tag, False) else ""
              for tag in tag_order]
    return " & ".join([label] + checks) + r" \\"


TOP    = r"\toprule"
MID    = r"\midrule"
BOTTOM = r"\bottomrule"

PANEL_SEP = r"\specialrule{\lightrulewidth}{0pt}{0pt}" 

# -------------------------------------------------------------------------
#  Panel builders – cleaner booktabs look
# -------------------------------------------------------------------------
TABLE_WIDTH = r"\textwidth"                       # unchanged

# -----------------------------------------------------------------
# Shared helper
# -----------------------------------------------------------------
def build_obs_row(df: pd.DataFrame, keys: list[str], *,
                  filter_expr: str) -> str:
    """
    """
    cells = ["N"]
    for k in keys:
        sub = df.query(filter_expr.format(k=k))
        n    = int(sub.iloc[0]["nobs"]) if not sub.empty else 0
        cells.append(f"{n:,}")
    return " & ".join(cells) + r" \\"

# ------------------------------------------------------------------
# 1)  Panel B  – base specification (OLS)
# ------------------------------------------------------------------
<<<<<<< HEAD
def build_panel_base(df: pd.DataFrame) -> str:
=======
def build_panel_a(df: pd.DataFrame, *, top_rule: bool = True, bottom_rule: bool = False) -> str:
>>>>>>> ab424ad0
    ncIV = 1 + len(OUTCOME_LABEL)

    panel_row = rf"\multicolumn{{{ncIV}}}{{@{{}}l}}{{" \
                rf"\textbf{{\uline{{Panel B: Base Specification}}}}}}\\"
    panel_row += "\n\\addlinespace"

    # header: three outcomes grouped under one centred “Outcome” title
    dep_hdr = r" & \multicolumn{3}{c}{Outcome} \\"
    cmid    = r"\cmidrule(lr){2-4}"                            # thin rule
    #cmid = r"\cmidrule(lr){2-4}\addlinespace[-\belowrulesep]" 
    sub_hdr = " & ".join([""] + [OUTCOME_LABEL[o]
                                   for o in OUTCOME_LABEL]) + r" \\"

    # coefficient rows
    rows = []
    for param in PARAM_ORDER:
        cells = [PARAM_LABEL[param]]
        for out in OUTCOME_LABEL:
            sub = df.query("model_type=='OLS' and outcome==@out and param==@param")
            cells.append(cell(*sub.iloc[0][['coef', 'se', 'pval']])
                         if not sub.empty else "")
        rows.append(" & ".join(cells) + r" \\")
    coef_block = "\n".join(rows)

    obs_row = build_obs_row(
        df,
        list(OUTCOME_LABEL),
        filter_expr="model_type=='OLS' and outcome=='{k}'"
    )

    col_fmt = r"@{}l@{\extracolsep{\fill}}ccc@{}"
    top = TOP if top_rule else ""
    bottom = BOTTOM if bottom_rule else PANEL_SEP
    return textwrap.dedent(rf"""
    \begin{{tabular*}}{{{TABLE_WIDTH}}}{{{col_fmt}}}
    {top}
    {panel_row}
    {dep_hdr}
    {cmid}
    {sub_hdr}
    {MID}
    {coef_block}
    {MID}
    {obs_row}
    {bottom}
    \end{{tabular*}}""")

# ------------------------------------------------------------------
#  Panel A  – FE variants
# ------------------------------------------------------------------
# ------------------------------------------------------------------
# 2)  Panel A  – FE variants
# ------------------------------------------------------------------
<<<<<<< HEAD
def build_panel_fe(df: pd.DataFrame) -> str:
=======
def build_panel_b(df: pd.DataFrame, *, top_rule: bool = False, bottom_rule: bool = True) -> str:
>>>>>>> ab424ad0
    ncIV = 1 + len(TAG_ORDER)           # 1 stub + 4 spec columns

    # bold-underline caption
    panel_row = rf"\multicolumn{{{ncIV}}}{{@{{}}l}}{{" \
                rf"\textbf{{\uline{{Panel A: FE Variants}}}}}}\\"
    panel_row += "\n\\addlinespace"
            

    # --- NEW lines ----------------------------------------------------
    dep_hdr = rf" & \multicolumn{{{len(TAG_ORDER)}}}{{c}}{{Growth}} \\"
    cmid    = rf"\cmidrule(lr){{2-{len(TAG_ORDER)+1}}}"      # thin rule under "Growth"
    # -----------------------------------------------------------------

    header  = " & ".join([""] + COL_LABELS) + r" \\"

    # coefficient rows -------------------------------------------------
    rows = []
    for param in PARAM_ORDER:
        cells = [PARAM_LABEL[param]]
        for tag in TAG_ORDER:
            sub = df.query(
                "model_type=='OLS' and outcome=='growth_rate_we' "
                "and fe_tag==@tag and param==@param"
            )
            cells.append(
                cell(*sub.iloc[0][['coef', 'se', 'pval']]) if not sub.empty else ""
            )
        rows.append(" & ".join(cells) + r" \\")
    coef_block = "\n".join(rows)

    obs_row = build_obs_row(
        df, TAG_ORDER,
        filter_expr=("model_type=='OLS' and outcome=='growth_rate_we' "
                     "and fe_tag=='{k}'")
    )
    
    # ✓ indicator block (no trailing \\)
    ind_rows = "\n".join([
        indicator_row("Time FE",  TIME_FE_INCLUDED),
        indicator_row("Firm FE",  FIRM_FE_INCLUDED)
    ])

    top = TOP if top_rule else ""
    bottom = BOTTOM if bottom_rule else PANEL_SEP
    col_fmt = r"@{}l@{\extracolsep{\fill}}" + "c"*len(TAG_ORDER) + r"@{}"
    return textwrap.dedent(rf"""
    \begin{{tabular*}}{{{TABLE_WIDTH}}}{{{col_fmt}}}
    {top}
    {panel_row}
    {dep_hdr}
    {cmid}
    {header}
    {MID}
    {coef_block}
    {MID}
    {ind_rows}
    {MID}
    {obs_row}
    {bottom}
    \end{{tabular*}}""")

# -----------------------------------------------------------------------------
# 3) Main driver
# -----------------------------------------------------------------------------

def main() -> None:
    if not INPUT_BASE.exists():
        raise FileNotFoundError(f"Missing base CSV: {INPUT_BASE}")
    if not INPUT_ALT.exists():
        raise FileNotFoundError(f"Missing alternative FE CSV: {INPUT_ALT}")

    df_base = pd.read_csv(INPUT_BASE)
    df_alt = pd.read_csv(INPUT_ALT)

    # ------------------------------------------------------------------
    # Build the output LaTeX string – **real** new-line characters only.      
    # Using "\n" previously wrote the *literal* back-slash–n sequence to disk
    # which causes a LaTeX compilation error. We now construct the document
    # line-by-line and join with "\n" so that the written file contains
    # proper line breaks.
    # ------------------------------------------------------------------

    tex_lines: list[str] = []

    tex_lines.append("% ------------------------------------------------------------------")
    tex_lines.append("%  Firm-Scaling: Two-panel OLS results")
    tex_lines.append("% ------------------------------------------------------------------")
    tex_lines.append("")

    tex_lines.append(r"\begin{table}[H]")
    tex_lines.append(r"\centering")
    
    # ----------------- NEW LINES -----------------
    tex_lines.append(r"\caption{Firm Scaling OLS}")
    tex_lines.append(r"\label{tab:firm_scaling_ols}")   # optional for \ref{}
    tex_lines.append(r"\centering")

    # Panel A and Panel B (helpers already return strings with trailing \n)
    # The helper builders still embed *escaped* new-line sequences ("\\n").
    # Convert those to real new-lines so LaTeX does not see the two-character
    # token "\\n" (which triggers an \undefined control sequence error).
<<<<<<< HEAD
    panel_a = build_panel_fe(df_alt).rstrip()
    panel_b = build_panel_base(df_base).rstrip()
=======
    panel_a = build_panel_a(df_base, top_rule=False, bottom_rule=True).rstrip()
    panel_b = build_panel_b(df_alt, top_rule=True, bottom_rule=False).rstrip()
>>>>>>> ab424ad0

    # Panel B should appear before Panel A in the final table
    tex_lines.append(panel_b)
<<<<<<< HEAD
=======
    tex_lines.append(r"\vspace{0.1\baselineskip}")    # <<< extra gap
    tex_lines.append(panel_a)

    #tex_lines.append(r"\vspace{0.5em}")
>>>>>>> ab424ad0
    #tex_lines.append(r"\footnotesize Notes: Coefficients shown with robust standard errors in parentheses. "
    #                 r"Significance: *** $p<0.01$, ** $p<0.05$, * $p<0.10$.")
    tex_lines.append(r"\end{table}")

    tex_output = "\n".join(tex_lines) + "\n"  # final newline for POSIX friendliness

    OUTPUT_TEX.parent.mkdir(parents=True, exist_ok=True)
    OUTPUT_TEX.write_text(tex_output)
    print(f"Wrote LaTeX table to {OUTPUT_TEX.resolve()}")


if __name__ == "__main__":
    main()
<|MERGE_RESOLUTION|>--- conflicted
+++ resolved
@@ -119,11 +119,8 @@
 # ------------------------------------------------------------------
 # 1)  Panel B  – base specification (OLS)
 # ------------------------------------------------------------------
-<<<<<<< HEAD
+
 def build_panel_base(df: pd.DataFrame) -> str:
-=======
-def build_panel_a(df: pd.DataFrame, *, top_rule: bool = True, bottom_rule: bool = False) -> str:
->>>>>>> ab424ad0
     ncIV = 1 + len(OUTCOME_LABEL)
 
     panel_row = rf"\multicolumn{{{ncIV}}}{{@{{}}l}}{{" \
@@ -177,11 +174,9 @@
 # ------------------------------------------------------------------
 # 2)  Panel A  – FE variants
 # ------------------------------------------------------------------
-<<<<<<< HEAD
+
 def build_panel_fe(df: pd.DataFrame) -> str:
-=======
-def build_panel_b(df: pd.DataFrame, *, top_rule: bool = False, bottom_rule: bool = True) -> str:
->>>>>>> ab424ad0
+
     ncIV = 1 + len(TAG_ORDER)           # 1 stub + 4 spec columns
 
     # bold-underline caption
@@ -283,23 +278,13 @@
     # The helper builders still embed *escaped* new-line sequences ("\\n").
     # Convert those to real new-lines so LaTeX does not see the two-character
     # token "\\n" (which triggers an \undefined control sequence error).
-<<<<<<< HEAD
+
     panel_a = build_panel_fe(df_alt).rstrip()
     panel_b = build_panel_base(df_base).rstrip()
-=======
-    panel_a = build_panel_a(df_base, top_rule=False, bottom_rule=True).rstrip()
-    panel_b = build_panel_b(df_alt, top_rule=True, bottom_rule=False).rstrip()
->>>>>>> ab424ad0
+
 
     # Panel B should appear before Panel A in the final table
     tex_lines.append(panel_b)
-<<<<<<< HEAD
-=======
-    tex_lines.append(r"\vspace{0.1\baselineskip}")    # <<< extra gap
-    tex_lines.append(panel_a)
-
-    #tex_lines.append(r"\vspace{0.5em}")
->>>>>>> ab424ad0
     #tex_lines.append(r"\footnotesize Notes: Coefficients shown with robust standard errors in parentheses. "
     #                 r"Significance: *** $p<0.01$, ** $p<0.05$, * $p<0.10$.")
     tex_lines.append(r"\end{table}")

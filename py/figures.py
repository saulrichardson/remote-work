#!/usr/bin/env python3
"""make_core_figures.py

Generates **firm‑level** binscatter figures for the project.  All plots use
*quantile (equal‑frequency) bins* (Stata‑style `binscatter`) and are written to
`results/figures/`.

Relationships visualised
------------------------
1. **Firm age → remoteness score**  (full sample, age < 50, log‑age)
2. **Teleworkable index → remoteness score**  (single view, **no raw‑scatter backdrop**)
3. **Firm age → post‑COVID growth rate**, split remote vs non‑remote  (full, <50, log‑age)
4. **Firm age → post‑COVID productivity**  (mean worker Q100), split remote vs non‑remote  (full, <50, log‑age)

Inputs (CSV expected under `data/samples/`)
------------------------------------------
* `firm_panel.csv`   – must contain  
  `firm_id`, `age` (years since founding), `remote`, `teleworkable`,
  `growth_rate_we`, `covid`.
* `worker_panel.csv` – must contain  
  `firm_id`, `covid`, `total_contributions_q100`.
"""

from pathlib import Path
import pandas as pd
import numpy as np
import matplotlib.pyplot as plt
import statsmodels.formula.api as smf

###############################################################################
# 1) Project root: two levels up from this file
###############################################################################
PROJECT_ROOT = Path(__file__).resolve().parent.parent

# 2) Data directories
DATA_DIR   = PROJECT_ROOT / "data" / "samples"
OUTPUT_DIR = PROJECT_ROOT / "results" / "figures"
OUTPUT_DIR.mkdir(parents=True, exist_ok=True)   # ensure path exists

# 3) File paths
WORKER_FILE = DATA_DIR / "worker_panel.csv"
FIRM_FILE   = DATA_DIR / "firm_panel.csv"

###############################################################################
# CONSTANTS
###############################################################################
REMOTE_THRESHOLD = 0.5          # firm considered remote if remote_score > 0.5
FIRM_N_BINS      = 20           # quantile bins in all firm‑level charts
COLOURS          = {True: "blue", False: "orange"}

###############################################################################
# HELPER FUNCTIONS
###############################################################################

def _binscatter_quantile(df: pd.DataFrame, x: str, y: str, q: int):
    """Return X‑midpoints and Y‑means for *q* equal‑frequency bins."""
    tmp = df[[x, y]].dropna().copy()
    tmp["bin"] = pd.qcut(tmp[x], q=q, duplicates="drop")
    means   = tmp.groupby("bin", observed=False)[y].mean()  # observed=False silences FutureWarning
    centres = [interval.mid for interval in means.index.categories]
    return centres, means.values


def _plot_bins_reg(
    data: pd.DataFrame,
    x: str,
    y: str,
    *,
    q: int,
    xlabel: str,
    ylabel: str,
    file_stem: str,
    split_col: str | None = None,
):
    """Quantile‑binscatter with optional remote split and OLS overlay."""
    plt.figure(figsize=(10, 6))
    ax = plt.gca()

    if y in {"remote", "teleworkable"}:
        y_vals = data[y].dropna()
        if not y_vals.empty:
            y_min, y_max = y_vals.min(), y_vals.max()
            for level in np.linspace(y_min, y_max, 5):
                ax.axhline(
                    level,
                    color="gray",
                    linewidth=0.8,
                    alpha=0.4,
                    zorder=0,
                )

    groups = data.groupby(split_col) if split_col else [("All", data)]
    for key, grp in groups:
        # skip groups with insufficient data points or variation
        grp_valid = grp.dropna(subset=[x, y])
        if len(grp_valid) < 3 or grp_valid[x].nunique() < 2:
            continue
        # adjust number of bins to avoid non-unique edges
        group_q = min(q, grp_valid[x].nunique() - 1)
        colour   = COLOURS.get(key, "black")
        xs, ys   = _binscatter_quantile(grp_valid, x, y, group_q)
        label_bs = (
            f"{'Remote' if key else 'Non‑remote'} (Binscatter)"
            if split_col else "Binscatter"
        )
        plt.plot(xs, ys, "o", linewidth=2, color=colour, label=label_bs)

        model  = smf.ols(f"{y} ~ {x}", data=grp_valid).fit()
        slope = model.params[x]
        r2    = model.rsquared
        x_vals = np.linspace(grp_valid[x].min(), grp_valid[x].max(), 100)
        y_vals = model.predict(pd.DataFrame({x: x_vals}))
        label_ols = (
            f"{'Remote' if key else 'Non‑remote'} (OLS)"
            if split_col else "OLS"
        )
        plt.plot(x_vals, y_vals, linewidth=2, color=colour, label=label_ols)

<<<<<<< HEAD
        if x == "teleworkable" and y == "remote":
            slope = model.params[x]
            r2    = model.rsquared
            anno_text = rf"$\beta = {slope:.2f}$\n$R^2 = {r2:.2f}$"

            if split_col is None:
                # pick corner with fewest nearby points
                x_mid, y_mid = grp_valid[x].median(), grp_valid[y].median()
                counts = {
                    "tl": ((grp_valid[x] < x_mid) & (grp_valid[y] > y_mid)).sum(),
                    "tr": ((grp_valid[x] > x_mid) & (grp_valid[y] > y_mid)).sum(),
                    "bl": ((grp_valid[x] < x_mid) & (grp_valid[y] < y_mid)).sum(),
                    "br": ((grp_valid[x] > x_mid) & (grp_valid[y] < y_mid)).sum(),
                }
                corner = min(counts, key=counts.get)
                corners = {
                    "tl": (0.05, 0.95, "left", "top"),
                    "tr": (0.95, 0.95, "right", "top"),
                    "bl": (0.05, 0.05, "left", "bottom"),
                    "br": (0.95, 0.05, "right", "bottom"),
                }
                base_x, base_y, ha, va = corners[corner]
            else:
                base_x, base_y = 0.05, 0.90
                if key:
                    base_y -= 0.10
                ha, va = "left", "top"

            ax.text(
                base_x,
                base_y,
                anno_text,
                transform=ax.transAxes,
                fontsize=11,
                horizontalalignment=ha,
                verticalalignment=va,
                color=colour,
                bbox=dict(
                    boxstyle="round,pad=0.3",
                    facecolor="white",
                    alpha=0.6,
                    edgecolor=colour,
                ),
            )
=======
        anno_text = (
            rf"$\beta_{{{x}}} = {slope:.2f}$" "\n" rf"$R^2 = {r2:.2f}$"
        )
        base_x, base_y = 0.05, 0.90
        if split_col is not None and key:
            base_y -= 0.10
        ax.text(
            base_x,
            base_y,
            anno_text,
            transform=ax.transAxes,
            fontsize=11,
            verticalalignment="top",
            color=colour,
            bbox=dict(
                boxstyle="round,pad=0.3",
                facecolor="white",
                alpha=0.6,
                edgecolor=colour,
            ),
        )
>>>>>>> f644ab3b

    ax.tick_params(axis="both", labelsize=12)
    plt.xlabel(xlabel, fontsize=14)
    plt.ylabel(ylabel, fontsize=14)
    #plt.legend()
    plt.tight_layout()
    plt.savefig(OUTPUT_DIR / f"{file_stem}.png", dpi=500)
    plt.close()

###############################################################################
# MAIN WORKFLOW
###############################################################################

def main():
    # ────────────────────────── READ DATA ────────────────────────────
    firms   = pd.read_csv(FIRM_FILE)
    # keep a single observation per firm (sorted by yh) for remoteness plots
    firms_unique = firms.sort_values("yh").drop_duplicates("firm_id")
    # later growth/productivity figures use the full `firms` DataFrame
    workers = pd.read_csv(WORKER_FILE)

    # ────────────────── BUILD FIRM‑LEVEL PRODUCTIVITY ────────────────
    prod = (
        workers[workers["covid"] == 1]
        .groupby("firm_id", observed=False)["total_contributions_q100"]
        .mean()
        .rename("q100")
    )
    firms = firms.merge(prod, on="firm_id", how="left")

    # remote indicator used in several plots, preserve missingness
    firms["is_remote"] = np.where(
        firms["remote"].isna(),
        np.nan,
        firms["remote"] > REMOTE_THRESHOLD
    )

    # ───────── 1) Firm age → Remoteness (3 variants, unique firms) ─────────
    # full sample age-based plot (all ages)
    _plot_bins_reg(
        firms_unique,
        x="age", y="remote", q=FIRM_N_BINS,
        xlabel="Firm age (years since founding)", ylabel="Remoteness score",
        file_stem="firm_age_remote_full",
    )
    # apply age < 100 cutoff for age-based plots
    _plot_bins_reg(
        firms_unique[firms_unique["age"] < 100],
        x="age", y="remote", q=FIRM_N_BINS,
        xlabel="Firm age", ylabel="Remoteness score",
        file_stem="firm_age_lt100_remote",
    )

    _plot_bins_reg(
        firms_unique[firms_unique["age"] < 50],
        x="age", y="remote", q=FIRM_N_BINS,
        xlabel="Firm age (<50 years)", ylabel="Remoteness score",
        file_stem="firm_age_lt50_remote",
    )

    # log-age plot: drop non-positive and extreme ages before logging
    firms_log = firms_unique[(firms_unique["age"] > 0) & (firms_unique["age"] < 100)].copy()
    firms_log["log_age"] = np.log(firms_log["age"])
    _plot_bins_reg(
        firms_log,
        x="log_age", y="remote", q=FIRM_N_BINS,
        xlabel="log(Firm age)", ylabel="Remoteness score",
        file_stem="firm_logage_remote",
    )

    # ───────── 2) Teleworkable → Remoteness (single view, no raw scatter)
    #           (using the deduplicated firm set) ─────────
    _plot_bins_reg(
        firms_unique,
        x="teleworkable", y="remote", q=FIRM_N_BINS,
        xlabel="Teleworkable index", ylabel="Remoteness score",
        file_stem="firm_teleworkable_remote",
    )

"""
    # ───────── 3) Firm age → Growth rate (post‑COVID, split) ─────────
    post = firms[firms["covid"] == 1].copy()
    # full sample post-COVID age-based growth plot (all ages)
    _plot_bins_reg(
        post, x="age", y="growth_rate_we", split_col="is_remote", q=FIRM_N_BINS,
        xlabel="Firm age (years since founding)", ylabel="Growth rate (WE)",
        file_stem="firm_age_growth_full",
    )
    # apply age < 100 cutoff to post-COVID age-based growth plots
    _plot_bins_reg(
        post[post["age"] < 100], x="age", y="growth_rate_we", split_col="is_remote", q=FIRM_N_BINS,
        xlabel="Firm age (<100 years)", ylabel="Growth rate (WE)",
        file_stem="firm_age_lt100_growth",
    )

    _plot_bins_reg(
        post[post["age"] < 50], x="age", y="growth_rate_we", split_col="is_remote", q=FIRM_N_BINS,
        xlabel="Firm age (<50 years)", ylabel="Growth rate (WE)",
        file_stem="firm_age_lt50_growth",
    )

    # log-age plot for growth: drop non-positive ages before logging
    post_log = post[post["age"] > 0].copy()
    post_log["log_age"] = np.log(post_log["age"])
    _plot_bins_reg(
        post_log, x="log_age", y="growth_rate_we", split_col="is_remote", q=FIRM_N_BINS,
        xlabel="log(Firm age)", ylabel="Growth rate (WE)",
        file_stem="firm_logage_growth",
    )

    # ───────── 4) Firm age → Productivity (mean Q100, post‑COVID, split) ─────────
    prod_df = firms[firms["q100"].notna()].copy()  # firms with at least one worker obs post‑COVID
    # full sample post-COVID age-based productivity plot (all ages)
    _plot_bins_reg(
        prod_df, x="age", y="q100", split_col="is_remote", q=FIRM_N_BINS,
        xlabel="Firm age (years since founding)", ylabel="Mean worker Q100 (post-COVID)",
        file_stem="firm_age_q100_full",
    )
    # apply age < 100 cutoff to productivity age-based plots
    _plot_bins_reg(
        prod_df[prod_df["age"] < 100], x="age", y="q100", split_col="is_remote", q=FIRM_N_BINS,
        xlabel="Firm age (<100 years)", ylabel="Mean worker Q100 (post-COVID)",
        file_stem="firm_age_lt100_q100",
    )

    _plot_bins_reg(
        prod_df[prod_df["age"] < 50], x="age", y="q100", split_col="is_remote", q=FIRM_N_BINS,
        xlabel="Firm age (<50 years)", ylabel="Mean worker Q100 (post‑COVID)",
        file_stem="firm_age_lt50_q100",
    )

    # log-age plot for productivity: drop non-positive ages before logging
    prod_log = prod_df[prod_df["age"] > 0].copy()
    prod_log["log_age"] = np.log(prod_log["age"])
    _plot_bins_reg(
        prod_log, x="log_age", y="q100", split_col="is_remote", q=FIRM_N_BINS,
        xlabel="log(Firm age)", ylabel="Mean worker Q100 (post-COVID)",
        file_stem="firm_logage_q100",
    )

"""
if __name__ == "__main__":
    main()
<|MERGE_RESOLUTION|>--- conflicted
+++ resolved
@@ -116,7 +116,6 @@
         )
         plt.plot(x_vals, y_vals, linewidth=2, color=colour, label=label_ols)
 
-<<<<<<< HEAD
         if x == "teleworkable" and y == "remote":
             slope = model.params[x]
             r2    = model.rsquared
@@ -161,29 +160,7 @@
                     edgecolor=colour,
                 ),
             )
-=======
-        anno_text = (
-            rf"$\beta_{{{x}}} = {slope:.2f}$" "\n" rf"$R^2 = {r2:.2f}$"
-        )
-        base_x, base_y = 0.05, 0.90
-        if split_col is not None and key:
-            base_y -= 0.10
-        ax.text(
-            base_x,
-            base_y,
-            anno_text,
-            transform=ax.transAxes,
-            fontsize=11,
-            verticalalignment="top",
-            color=colour,
-            bbox=dict(
-                boxstyle="round,pad=0.3",
-                facecolor="white",
-                alpha=0.6,
-                edgecolor=colour,
-            ),
-        )
->>>>>>> f644ab3b
+
 
     ax.tick_params(axis="both", labelsize=12)
     plt.xlabel(xlabel, fontsize=14)
